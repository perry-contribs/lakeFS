--- conflicted
+++ resolved
@@ -85,21 +85,15 @@
 		(select max(commit_id) from catalog_commits where branch_id=$2)as max_left_commit
 		from catalog_commits where branch_id = $1 and merge_source_branch = $2
 		order by branch_id,commit_id desc) t`
-<<<<<<< HEAD
-	err := tx.Get(&commitsChanged, mergeCommitsQuery, rightID, leftID)
-	if err.Error() == "not found" || err.Error() == "entry not found" {
+	err := tx.Get(&hasCommitDifferences, mergeCommitsQuery, rightID, leftID)
+	if errors.Is(err, db.ErrNotFound) {
 		// not found errors indicate there is no  merge record for this relation
 		//  a parent to child merge record is written when the branch is created,
 		// so this may happen only in child to parent merge.
 		// in this case - a merge record has to be created, and true is returned
 		return true, nil
 	} else if err != nil {
-		return false, fmt.Errorf(" error checking previouse merge : %w", err)
-=======
-	err := tx.Get(&hasCommitDifferences, mergeCommitsQuery, rightID, leftID)
-	if err != nil && !errors.Is(err, db.ErrNotFound) {
-		return false, fmt.Errorf("check zero diff commit: %w", err)
->>>>>>> 6bd6d74f
+		return false, fmt.Errorf(" check zero diff commit : %w", err)
 	}
 	return hasCommitDifferences, nil
 }
