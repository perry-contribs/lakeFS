--- conflicted
+++ resolved
@@ -7,10 +7,11 @@
 	"crypto/rand"
 	"errors"
 	"fmt"
-	"github.com/treeverse/lakefs/block"
 	"io"
 	"io/ioutil"
 	"testing"
+
+	"github.com/treeverse/lakefs/block"
 
 	"github.com/treeverse/lakefs/upload"
 )
@@ -38,11 +39,7 @@
 	return &adapter
 }
 
-<<<<<<< HEAD
-func (a *mockAdapter) Put(repo string, identifier string, reader io.Reader) error {
-=======
 func (a *mockAdapter) Put(repo string, _ string, _ int, reader io.Reader) error {
->>>>>>> eff04587
 	data, err := ioutil.ReadAll(reader)
 	if err != nil {
 		return err
