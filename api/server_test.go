package api_test

import (
	"log"
	"net/http"
	"net/http/httptest"
	"os"
	"strings"
	"testing"

	"github.com/go-openapi/runtime"
	httptransport "github.com/go-openapi/runtime/client"
	"github.com/ory/dockertest/v3"
	"github.com/treeverse/lakefs/api"
	"github.com/treeverse/lakefs/api/gen/client"
	"github.com/treeverse/lakefs/api/gen/client/repositories"
	"github.com/treeverse/lakefs/auth"
	"github.com/treeverse/lakefs/auth/crypt"
	authmodel "github.com/treeverse/lakefs/auth/model"
	"github.com/treeverse/lakefs/block"
	"github.com/treeverse/lakefs/db"
	"github.com/treeverse/lakefs/index"
	"github.com/treeverse/lakefs/index/store"
	"github.com/treeverse/lakefs/permissions"
	"github.com/treeverse/lakefs/testutil"
)

const (
	DefaultUserId = "example_user"
)

var (
	pool        *dockertest.Pool
	databaseUri string
)

func TestMain(m *testing.M) {
	var err error
	var closer func()
	pool, err = dockertest.NewPool("")
	if err != nil {
		log.Fatalf("Could not connect to Docker: %s", err)
	}
	databaseUri, closer = testutil.GetDBInstance(pool)
	code := m.Run()
	closer() // cleanup
	os.Exit(code)
}

type dependencies struct {
	blocks block.Adapter
	auth   auth.Service
	meta   index.Index
	mpu    index.MultipartManager
}

func createDefaultAdminUser(authService auth.Service, t *testing.T) *authmodel.Credential {
	// create user
	user := &authmodel.User{
		Email:    "admin@example.com",
		FullName: "admin user",
	}
	testutil.Must(t, authService.CreateUser(user))

	// create role
	role := &authmodel.Role{
		DisplayName: "Admins",
	}
	testutil.Must(t, authService.CreateRole(role))

	// attach policies
	policies := []*authmodel.Policy{
		{
			Permission: string(permissions.ManageRepos),
			Arn:        "arn:treeverse:repos:::*",
		},
		{
			Permission: string(permissions.ReadRepo),
			Arn:        "arn:treeverse:repos:::*",
		},
		{
			Permission: string(permissions.WriteRepo),
			Arn:        "arn:treeverse:repos:::*",
		},
	}
	for _, policy := range policies {
		testutil.Must(t, authService.AssignPolicyToRole(role.Id, policy))
	}

	// assign user to role
	testutil.Must(t, authService.AssignRoleToUser(role.Id, user.Id))

	creds, err := authService.CreateUserCredentials(user)
	if err != nil {
		t.Fatal(err)
	}
	return creds
}

type mockCollector struct{}

func (m *mockCollector) Collect(_, _ string) {}

<<<<<<< HEAD
}

func getHandler(t *testing.T) (http.Handler, *dependencies) {
	mdb := testutil.GetDB(t, databaseUri, "lakefs_index")
	blockAdapter := testutil.GetBlockAdapter(t, true)
=======
func getHandler(t *testing.T, opts ...testutil.GetDBOption) (http.Handler, *dependencies) {
	mdb := testutil.GetDB(t, databaseUri, db.SchemaMetadata, opts...)
	blockAdapter := testutil.GetBlockAdapter(t)
>>>>>>> 23e9830c

	meta := index.NewDBIndex(mdb)
	mpu := index.NewDBMultipartManager(store.NewDBStore(mdb))

	adb := testutil.GetDB(t, databaseUri, db.SchemaAuth, opts...)
	authService := auth.NewDBAuthService(adb, crypt.NewSecretStore("some secret"))

	migrator := db.NewDatabaseMigrator().
		AddDB(db.SchemaMetadata, mdb).
		AddDB(db.SchemaAuth, adb)

	server := api.NewServer(
		meta,
		mpu,
		blockAdapter,
		authService,
		&mockCollector{},
		migrator,
	)

	handler, err := server.Handler()
	if err != nil {
		t.Fatal(err)
	}
	return handler, &dependencies{
		blocks: blockAdapter,
		auth:   authService,
		meta:   meta,
		mpu:    mpu,
	}
}

type roundTripper struct {
	Handler http.Handler
}

func (r *roundTripper) RoundTrip(req *http.Request) (*http.Response, error) {
	recorder := httptest.NewRecorder()
	r.Handler.ServeHTTP(recorder, req)
	response := recorder.Result()
	return response, nil
}

type handlerTransport struct {
	Handler http.Handler
}

func (r *handlerTransport) Submit(op *runtime.ClientOperation) (interface{}, error) {
	clt := httptransport.NewWithClient("", "/api/v1", []string{"http"}, &http.Client{
		Transport: &roundTripper{r.Handler},
	})
	return clt.Submit(op)
}

func TestServer_BasicAuth(t *testing.T) {
	handler, deps := getHandler(t)

	// create user
	creds := createDefaultAdminUser(deps.auth, t)

	// setup client
	clt := client.Default
	clt.SetTransport(&handlerTransport{Handler: handler})

	t.Run("valid Auth", func(t *testing.T) {
		_, err := clt.Repositories.ListRepositories(&repositories.ListRepositoriesParams{}, httptransport.BasicAuth(creds.AccessKeyId, creds.AccessSecretKey))
		if err != nil {
			t.Fatalf("did not expect error when passing valid credentials")
		}
	})

	t.Run("invalid Auth secret", func(t *testing.T) {
		_, err := clt.Repositories.ListRepositories(&repositories.ListRepositoriesParams{}, httptransport.BasicAuth(creds.AccessKeyId, "foobarbaz"))
		if err == nil {
			t.Fatalf("expect error when passing invalid credentials")
		}
		errMsg, ok := err.(*repositories.ListRepositoriesUnauthorized)
		if !ok {
			t.Fatal("expected default error answer")
		}

		if !strings.EqualFold(errMsg.GetPayload().Message, "error authenticating request") {
			t.Fatalf("expected authentication error, got error: %s", errMsg.GetPayload().Message)
		}
	})
}<|MERGE_RESOLUTION|>--- conflicted
+++ resolved
@@ -101,17 +101,9 @@
 
 func (m *mockCollector) Collect(_, _ string) {}
 
-<<<<<<< HEAD
-}
-
-func getHandler(t *testing.T) (http.Handler, *dependencies) {
-	mdb := testutil.GetDB(t, databaseUri, "lakefs_index")
-	blockAdapter := testutil.GetBlockAdapter(t, true)
-=======
 func getHandler(t *testing.T, opts ...testutil.GetDBOption) (http.Handler, *dependencies) {
 	mdb := testutil.GetDB(t, databaseUri, db.SchemaMetadata, opts...)
 	blockAdapter := testutil.GetBlockAdapter(t)
->>>>>>> 23e9830c
 
 	meta := index.NewDBIndex(mdb)
 	mpu := index.NewDBMultipartManager(store.NewDBStore(mdb))
